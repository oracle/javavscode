--- conflicted
+++ resolved
@@ -26,21 +26,16 @@
 }
 
 export namespace jdkDownloaderConstants {
-  
+
   export const ORACLE_JDK_RELEASES_BASE_URL = `https://java.oraclecloud.com/currentJavaReleases`;
 
   export const ORACLE_JDK_BASE_DOWNLOAD_URL = `https://download.oracle.com/java`;
 
   export const ORACLE_JDK_FALLBACK_VESIONS = ['24', '21'];
-  
+
   export const OPEN_JDK_VERSION_DOWNLOAD_LINKS: { [key: string]: string } = {
-<<<<<<< HEAD
-    "23": "https://download.java.net/java/GA/jdk23.0.2/6da2a6609d6e406f85c491fcb119101b/7/GPL/openjdk-23.0.2"
+    "24": "https://download.java.net/java/GA/jdk24/1f9ff9062db4449d8ca828c504ffae90/36/GPL/openjdk-24"
   };
-=======
-    "24": "https://download.java.net/java/GA/jdk24/1f9ff9062db4449d8ca828c504ffae90/36/GPL/openjdk-24"
-  };  
->>>>>>> 5c64c482
 }
 
 export const NODE_WINDOWS_LABEL = "Windows_NT";