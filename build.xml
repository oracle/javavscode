--- conflicted
+++ resolved
@@ -41,15 +41,10 @@
             patches/7370.diff
             patches/7382.diff
             patches/7491-preliminary.diff
-<<<<<<< HEAD
             patches/7497.diff
-            patches/7543.diff
-            patches/7548.diff
-=======
             patches/7548_source-1.8.diff
             patches/7583_source-1.8.diff
             patches/7610.diff
->>>>>>> e6863556
             patches/7621.diff
             patches/7641.diff
             patches/7654.diff
