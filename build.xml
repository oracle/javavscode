<?xml version="1.0" encoding="UTF-8"?>
<!--
    Copyright (c) 2023, Oracle and/or its affiliates.

    Licensed to the Apache Software Foundation (ASF) under one
    or more contributor license agreements.  See the NOTICE file
    distributed with this work for additional information
    regarding copyright ownership.  The ASF licenses this file
    to you under the Apache License, Version 2.0 (the
    "License"); you may not use this file except in compliance
    with the License.  You may obtain a copy of the License at

      http://www.apache.org/licenses/LICENSE-2.0

    Unless required by applicable law or agreed to in writing,
    software distributed under the License is distributed on an
    "AS IS" BASIS, WITHOUT WARRANTIES OR CONDITIONS OF ANY
    KIND, either express or implied.  See the License for the
    specific language governing permissions and limitations
    under the License.

-->

<!-- This file has been modified for Oracle Java SE extension -->

<project basedir="." default="netbeans" name="oracle-java-vs-code-extension">
    <description>Builds, tests, and runs the project org.netbeans.modules.java.lsp.server</description>
    <property name="lsp.build.dir" location="vscode/nbcode" />
    <property name="build.dir" location="build" />
    <property name="nbplatform.default.netbeans.dest.dir" location="netbeans/nbbuild/netbeans" />
    <property name="nbplatform.default.harness.dir" location="${nbplatform.default.netbeans.dest.dir}/harness" />
    <property name="nbantext.jar" location="netbeans/nbbuild/build/nbantext.jar" />
    <property name="nb_all" location="netbeans" />
<<<<<<< HEAD
    <property name="patches" value="patches/6330.diff patches/7001.diff patches/7271.diff patches/7353.diff patches/7368.diff patches/7370.diff patches/7382.diff patches/7491-preliminary.diff patches/7548_source-1.8.diff patches/7583_source-1.8.diff patches/7621.diff patches/mvn-sh.diff patches/generate-dependencies.diff patches/rename-debugger.diff patches/remove-db.diff patches/nbjavac-not-required.diff" />
=======
    <loadresource property="patch-files">
        <string>
            patches/6330.diff
            patches/7001.diff
            patches/7271.diff
            patches/7353.diff
            patches/7368.diff
            patches/7370.diff
            patches/7382.diff
            patches/7491-preliminary.diff
            patches/7543.diff
            patches/7548.diff
            patches/7621.diff
            patches/7583.diff
            patches/mvn-sh.diff
            patches/generate-dependencies.diff
            patches/rename-debugger.diff
            patches/remove-db.diff
            patches/nbjavac-not-required.diff
        </string>
        <filterchain>
            <tokenfilter delimoutput=" ">
                <replaceregex pattern="\s+" replace=""/>
            </tokenfilter>
        </filterchain>
    </loadresource>
    <property name="patches" value="${patch-files}"/>
    <condition property="has-patches">
        <length string="${patches}" trim="true" when="greater" length="0"/>
    </condition>

>>>>>>> 69846a93
    <condition property="cmd.suffix" value=".cmd" else="">
        <os family="windows"/>
    </condition>
    <target name="proxy-setup">
<!--        <taskdef name="autoupdate" classname="org.netbeans.nbbuild.AutoUpdate" classpath="${nbantext.jar}"/>
        <taskdef name="configureproxy" classname="org.netbeans.nbbuild.extlibs.ConfigureProxy" classpath="${nbantext.jar}"/>
        <configureproxy connectto="https://netbeans.osuosl.org/binaries/" hostProperty="proxyHost" portProperty="proxyPort"/>
        <setproxy proxyhost="${proxyHost}" proxyPort="${proxyPort}"/>-->
    </target>
    <target name="build-lsp-server" depends="-set-use-jdk-javac,proxy-setup" description="Prepares NetBeans bits for vscode extensions">
        <ant dir="nbcode" target="build-zip" inheritall="false" inheritrefs="false">
            <property name="nbplatform.default.netbeans.dest.dir" location="${nbplatform.default.netbeans.dest.dir}" />
            <property name="nbplatform.default.harness.dir" location="${nbplatform.default.harness.dir}" />
            <property name="nbantext.jar" location="${nbantext.jar}" />
        </ant>
        <unzip src="nbcode/dist/nbcode.zip" dest="${lsp.build.dir}/../">
            <globmapper from="nbcode/nb/*" to="nbcode/nbcode/*"/>
        </unzip>
        <mkdir dir="${lsp.build.dir}/bin" />
        <copy todir="${lsp.build.dir}/bin" file="script/bin/nbcode" overwrite="true" />
        <mkdir dir="${lsp.build.dir}/etc" />
        <copy todir="${lsp.build.dir}/etc" file="script/etc/nbcode.conf" overwrite="true" />
        <copy todir="${lsp.build.dir}/etc" file="script/etc/nbcode.clusters" overwrite="true" />
        <move file="${lsp.build.dir}/java/maven/bin/mvn" tofile="${lsp.build.dir}/java/maven/bin/mvn.sh" />
        <move file="${lsp.build.dir}/bin/nbcode" tofile="${lsp.build.dir}/bin/nbcode.sh" />
        <move file="${lsp.build.dir}/platform/lib/nbexec" tofile="${lsp.build.dir}/platform/lib/nbexec.sh" />
        <replace file="${lsp.build.dir}/bin/nbcode.sh" token="/platform*/lib/nbexec" value="/platform*/lib/nbexec.sh"/>
        <replace file="${lsp.build.dir}/bin/nbcode.sh" token="basename &quot;$PRG&quot;" value="basename &quot;$PRG&quot; &quot;.sh&quot;"/>
        <chmod file="${lsp.build.dir}/bin/nbcode.sh" perm="u+x" />
        <chmod file="${lsp.build.dir}/platform/lib/nbexec.sh" perm="u+x"/>
        <chmod file="${lsp.build.dir}/java/maven/bin/mvn.sh" perm="u+x" />
    </target>
    <target name="add-extra-modules" depends="build-lsp-server" if="extra.modules">
        <ant dir="../../nbbuild" target="build-nbms" inheritall="false" inheritrefs="false">
            <property name="cluster.config" value="basic"/>
        </ant>
        <ant dir="../../nbbuild" target="generate-uc-catalog" inheritall="false" inheritrefs="false"/>
        <makeurl file="../../nbbuild/nbms/updates.xml.gz" property="update.center.url"/>
        <autoupdate installdir="${lsp.build.dir}" updatecenter="${update.center.url}">
            <modules includes="${extra.modules}"/>
        </autoupdate>
        <delete file="../../nbbuild/nbms/tasks.jar"/>
    </target>
    <target name="-set-use-jdk-javac">
        <property name="test.use.jdk.javac" value="true" />
    </target>
    <target name="clean-vscode-ext" description="Cleans all VSCode related artifacts">
        <delete dir="${lsp.build.dir}" />
        <delete dir="vscode/node_modules" />
        <delete dir="vscode/out" />
        <ant dir="nbcode" target="clean" inheritall="false" inheritrefs="false"/>
    </target>
    <target name="build-vscode-ext" depends="add-extra-modules" description="Build the Visual Studio Code extension.">
        <taskdef name="gitbranchhash" classname="org.netbeans.nbbuild.GitBranchHash" classpath="${nbantext.jar}" />
        <gitbranchhash file="." branchproperty="metabuild.branch" hashproperty="metabuild.hash" />
        <condition property="metabuild.hash" value="main" >
            <not>
                <isset property="metabuild.hash" />
            </not>
        </condition>
        <property name="vsix.version" value="0.1.0"/>
        <property name="vsce.extra.args" value="" />
        <exec executable="npm${cmd.suffix}" failonerror="true" dir="vscode">
            <arg value="--allow-same-version"/>
            <arg value="version" />
            <arg value="${vsix.version}" />
        </exec>

        <exec executable="npm${cmd.suffix}" failonerror="true" dir="vscode">
            <arg value="install" />
        </exec>

        <exec executable="npm${cmd.suffix}" failonerror="true" dir="vscode">
            <arg value="run" />
            <arg value="compile" />
        </exec>

        <delete dir="${build.dir}/bundles" />
        <mkdir dir="${build.dir}/bundles/package" />
        <copy file="vscode/package.json" todir="${build.dir}/bundles/package" />
        <copy file="vscode/package-lock.json" todir="${build.dir}/bundles/package" />

        <exec executable="mvn" failonerror="true" dir="${nb_all}/nbbuild/misc/prepare-bundles">
            <arg value="package" />
            <arg value="exec:java" />
            <arg value="-Dexec.mainClass=org.netbeans.prepare.bundles.PrepareBundles" />
            <arg value="-Dexec.args=${build.dir}/bundles ${nb_all}" />
        </exec>
 
        <mkdir dir="${build.dir}/vsce" />
        <exec executable="npm${cmd.suffix}" failonerror="true" dir="${build.dir}/vsce">
            <arg value="install" />
            <arg value="--save" />
            <arg value="@vscode/vsce@2.19.0" />
        </exec>
	
	<copy file="${basedir}/LICENSE.txt" todir="${basedir}/vscode" />
	<copy file="${basedir}/THIRD_PARTY_LICENSES.txt" todir="${basedir}/vscode" />
	
        <exec executable="${build.dir}/vsce/node_modules/.bin/vsce${cmd.suffix}" failonerror="true" dir="${basedir}/vscode">
            <arg value="package" />
            <arg line="${vsce.extra.args}" />
            <arg value="--baseContentUrl" />
            <arg value="https://github.com/oracle/javavscode/blob/${metabuild.hash}/vscode" />
            <arg value="--baseImagesUrl" />
            <arg value="https://github.com/oracle/javavscode/raw/${metabuild.hash}/vscode" />
            <arg value="--out" />
            <arg value="${build.dir}/oracle-java-${vsix.version}.vsix" />
    </exec>
	<delete file="${basedir}/vscode/LICENSE.txt"/>
	<delete file="${basedir}/vscode/THIRD_PARTY_LICENSES.txt"/>
    </target>
    <target name="test-lsp-server" description="Tests the LSP server behavior">
        <ant dir="nbcode" target="test" inheritall="false" inheritrefs="false">
            <property name="nbplatform.default.netbeans.dest.dir" location="${nbplatform.default.netbeans.dest.dir}" />
            <property name="nbplatform.default.harness.dir" location="${nbplatform.default.harness.dir}" />
            <property name="nbantext.jar" location="${nbantext.jar}" />
        </ant>
    </target>

    <target name="test-vscode-ext" depends="test-lsp-server" description="Tests the Visual Studio Code extension built by 'build-vscode-ext' target.">
        <exec executable="npm${cmd.suffix}" failonerror="true" dir="vscode">
            <arg value="--allow-same-version"/>
            <arg value="run" />
            <arg value="test" />
        </exec>
        <exec executable="npm${cmd.suffix}" failonerror="true" dir="vscode">
            <arg value="--allow-same-version"/>
            <arg value="run" />
            <arg value="apisupport" />
        </exec>
    </target>

    <target name="update-extension" depends="build-lsp-server" description="Compile the LSP Server and the VS Code extension">
        <exec executable="npm${cmd.suffix}" failonerror="true" dir="vscode">
            <arg value="install"/>
        </exec>
        <exec executable="npm${cmd.suffix}" failonerror="true" dir="vscode">
            <arg value="run"/>
            <arg value="compile" />
        </exec>
    </target>

    <target name="apply-patches" if="has-patches">
        <echo>${patches}</echo>
        <exec executable="git">
            <arg value="apply"/>
            <arg value="--directory=netbeans"/>
            <arg value="--whitespace=nowarn"/>
            <arg line="${patches}"/>
        </exec>
    </target>

    <target name="unapply-patches" if="has-patches">
        <!--in the reverse order:-->
        <echo file="${build.dir}/Reverse.java">
            import java.util.Arrays;
            import java.util.Collections;
            import java.util.List;
            import java.util.stream.Collectors;
            public class Reverse {
                 public static void main(String[] args) {
                    List&lt;String> patches = Arrays.asList(args[0].split(" "));
                    Collections.reverse(patches);
                    System.out.print(patches.stream().collect(Collectors.joining(" ")));
                 }
            }
        </echo>
        <java sourcefile="${build.dir}/Reverse.java"
              outputproperty="reverse.patches"
              fork="true">
             <arg value="${patches}" />
        </java>
        <echo>${reverse.patches}</echo>
        <exec executable="git">
            <arg value="apply"/>
            <arg value="--directory=netbeans"/>
            <arg value="--whitespace=nowarn"/>
            <arg value="--reverse"/>
            <arg line="${reverse.patches}"/>
        </exec>
    </target>

    <target name="build-netbeans">
        <ant dir="netbeans" inheritAll="false" inheritRefs="false" useNativeBasedir="true"/>
    </target>

    <target name="clean-netbeans">
        <ant dir="netbeans" target="clean" inheritAll="false" inheritRefs="false" useNativeBasedir="true"/>
    </target>

    <target name="generate-netbeans-license-summary" depends="-set-use-jdk-javac,proxy-setup" description="Generate license summary">
        <delete dir="${build.dir}/nblic" />
        <mkdir dir="${build.dir}/nblic/nbcode" />
        <mkdir dir="${build.dir}/nblic/summary" />

        <ant dir="nbcode" target="build-zip" inheritall="false" inheritrefs="false">
            <property name="nbplatform.default.netbeans.dest.dir" location="${nbplatform.default.netbeans.dest.dir}" />
            <property name="nbplatform.default.harness.dir" location="${nbplatform.default.harness.dir}" />
            <property name="nbantext.jar" location="${nbantext.jar}" />
        </ant>
        <unzip src="nbcode/dist/nbcode.zip" dest="${build.dir}/nblic/">
        </unzip>

        <delete dir="${build.dir}/nblic/nbcode/nbcode" />

        <taskdef name="createlicensesummary" classname="org.netbeans.nbbuild.extlibs.CreateLicenseSummary" classpath="${nbantext.jar}"/>

        <property name="config.javadoc.all" value="" />

        <property file="${nb_all}/nbbuild/cluster.properties" />

        <taskdef name="resolvelist" classname="org.netbeans.nbbuild.ResolveList" classpath="${nbantext.jar}" />
        <resolvelist name="allmodules" path="modules.fullpath" dir="${nb_all}" list="${clusters.config.full.list}"/>

        <createlicensesummary licenseStub="${nb_all}/LICENSE"
                              noticeStub="${nb_all}/nbbuild/notice-stub.txt"
                              report="${build.dir}/createlicensesummary.xml"
                              nball="${nb_all}"
                              build="${build.dir}/nblic/nbcode"
                              license="${build.dir}/nblic/summary/LICENSE"
                              notice="${build.dir}/nblic/summary/NOTICE"
                              dependencies="${build.dir}/nblic/DEPENDENCIES"
                              binary="true"
                              excludes="${nb-extra-files}"
                              includeAllFiles="true"
        />
        <concat destfile="${build.dir}/nblic/summary/NOTICE-ext">
            <header>Content of the NOTICE file:

</header>
            <filelist dir="${build.dir}/nblic/summary" files="NOTICE"/>
        </concat>
        <concat destfile="${build.dir}/nblic/netbeans-third-party.txt">
            <filelist dir="${build.dir}/nblic/summary" files="LICENSE,NOTICE-ext"/>
        </concat>
    </target>

</project><|MERGE_RESOLUTION|>--- conflicted
+++ resolved
@@ -31,9 +31,6 @@
     <property name="nbplatform.default.harness.dir" location="${nbplatform.default.netbeans.dest.dir}/harness" />
     <property name="nbantext.jar" location="netbeans/nbbuild/build/nbantext.jar" />
     <property name="nb_all" location="netbeans" />
-<<<<<<< HEAD
-    <property name="patches" value="patches/6330.diff patches/7001.diff patches/7271.diff patches/7353.diff patches/7368.diff patches/7370.diff patches/7382.diff patches/7491-preliminary.diff patches/7548_source-1.8.diff patches/7583_source-1.8.diff patches/7621.diff patches/mvn-sh.diff patches/generate-dependencies.diff patches/rename-debugger.diff patches/remove-db.diff patches/nbjavac-not-required.diff" />
-=======
     <loadresource property="patch-files">
         <string>
             patches/6330.diff
@@ -44,10 +41,9 @@
             patches/7370.diff
             patches/7382.diff
             patches/7491-preliminary.diff
-            patches/7543.diff
-            patches/7548.diff
-            patches/7621.diff
-            patches/7583.diff
+            patches/7548_source-1.8.diff
+            patches/7583_source-1.8.diff
+            patches/7621.diff 
             patches/mvn-sh.diff
             patches/generate-dependencies.diff
             patches/rename-debugger.diff
@@ -65,7 +61,6 @@
         <length string="${patches}" trim="true" when="greater" length="0"/>
     </condition>
 
->>>>>>> 69846a93
     <condition property="cmd.suffix" value=".cmd" else="">
         <os family="windows"/>
     </condition>
