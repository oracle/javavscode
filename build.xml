<?xml version="1.0" encoding="UTF-8"?>
<!--
    Copyright (c) 2023, Oracle and/or its affiliates.

    Licensed to the Apache Software Foundation (ASF) under one
    or more contributor license agreements.  See the NOTICE file
    distributed with this work for additional information
    regarding copyright ownership.  The ASF licenses this file
    to you under the Apache License, Version 2.0 (the
    "License"); you may not use this file except in compliance
    with the License.  You may obtain a copy of the License at

      http://www.apache.org/licenses/LICENSE-2.0

    Unless required by applicable law or agreed to in writing,
    software distributed under the License is distributed on an
    "AS IS" BASIS, WITHOUT WARRANTIES OR CONDITIONS OF ANY
    KIND, either express or implied.  See the License for the
    specific language governing permissions and limitations
    under the License.

-->

<!-- This file has been modified for Oracle Java SE extension -->

<project basedir="." default="netbeans" name="oracle-java-vs-code-extension">
    <description>Builds, tests, and runs the project org.netbeans.modules.java.lsp.server</description>
    <property name="lsp.build.dir" location="vscode/nbcode" />
    <property name="build.dir" location="build" />
    <property name="nbplatform.default.netbeans.dest.dir" location="netbeans/nbbuild/netbeans" />
    <property name="nbplatform.default.harness.dir" location="${nbplatform.default.netbeans.dest.dir}/harness" />
    <property name="nbantext.jar" location="netbeans/nbbuild/build/nbantext.jar" />
    <property name="nb_all" location="netbeans" />
    <loadresource property="patch-files">
        <string>
            patches/6330.diff
            patches/7001.diff
            patches/7271.diff
            patches/7353.diff
            patches/7368.diff
            patches/7370.diff
            patches/7382.diff
            patches/7491-preliminary.diff
            patches/7548_source-1.8.diff
            patches/7583_source-1.8.diff
            patches/7610.diff
<<<<<<< HEAD
            patches/7621.diff 
            patches/7654.diff
=======
            patches/7621.diff
            patches/7641.diff 
>>>>>>> e5b62434
            patches/mvn-sh.diff
            patches/generate-dependencies.diff
            patches/rename-debugger.diff
            patches/remove-db.diff
            patches/nbjavac-not-required.diff
        </string>
        <filterchain>
            <tokenfilter delimoutput=" ">
                <replaceregex pattern="\s+" replace=""/>
            </tokenfilter>
        </filterchain>
    </loadresource>
    <property name="patches" value="${patch-files}"/>
    <condition property="has-patches">
        <length string="${patches}" trim="true" when="greater" length="0"/>
    </condition>

    <condition property="cmd.suffix" value=".cmd" else="">
        <os family="windows"/>
    </condition>
    <target name="proxy-setup">
<!--        <taskdef name="autoupdate" classname="org.netbeans.nbbuild.AutoUpdate" classpath="${nbantext.jar}"/>
        <taskdef name="configureproxy" classname="org.netbeans.nbbuild.extlibs.ConfigureProxy" classpath="${nbantext.jar}"/>
        <configureproxy connectto="https://netbeans.osuosl.org/binaries/" hostProperty="proxyHost" portProperty="proxyPort"/>
        <setproxy proxyhost="${proxyHost}" proxyPort="${proxyPort}"/>-->
    </target>
    <target name="build-lsp-server" depends="-set-use-jdk-javac,proxy-setup" description="Prepares NetBeans bits for vscode extensions">
        <ant dir="nbcode" target="build-zip" inheritall="false" inheritrefs="false">
            <property name="nbplatform.default.netbeans.dest.dir" location="${nbplatform.default.netbeans.dest.dir}" />
            <property name="nbplatform.default.harness.dir" location="${nbplatform.default.harness.dir}" />
            <property name="nbantext.jar" location="${nbantext.jar}" />
        </ant>
        <unzip src="nbcode/dist/nbcode.zip" dest="${lsp.build.dir}/../">
            <globmapper from="nbcode/nb/*" to="nbcode/nbcode/*"/>
        </unzip>
        <mkdir dir="${lsp.build.dir}/bin" />
        <copy todir="${lsp.build.dir}/bin" file="script/bin/nbcode" overwrite="true" />
        <mkdir dir="${lsp.build.dir}/etc" />
        <copy todir="${lsp.build.dir}/etc" file="script/etc/nbcode.conf" overwrite="true" />
        <copy todir="${lsp.build.dir}/etc" file="script/etc/nbcode.clusters" overwrite="true" />
        <move file="${lsp.build.dir}/java/maven/bin/mvn" tofile="${lsp.build.dir}/java/maven/bin/mvn.sh" />
        <move file="${lsp.build.dir}/bin/nbcode" tofile="${lsp.build.dir}/bin/nbcode.sh" />
        <move file="${lsp.build.dir}/platform/lib/nbexec" tofile="${lsp.build.dir}/platform/lib/nbexec.sh" />
        <replace file="${lsp.build.dir}/bin/nbcode.sh" token="/platform*/lib/nbexec" value="/platform*/lib/nbexec.sh"/>
        <replace file="${lsp.build.dir}/bin/nbcode.sh" token="basename &quot;$PRG&quot;" value="basename &quot;$PRG&quot; &quot;.sh&quot;"/>
        <chmod file="${lsp.build.dir}/bin/nbcode.sh" perm="u+x" />
        <chmod file="${lsp.build.dir}/platform/lib/nbexec.sh" perm="u+x"/>
        <chmod file="${lsp.build.dir}/java/maven/bin/mvn.sh" perm="u+x" />
    </target>
    <target name="add-extra-modules" depends="build-lsp-server" if="extra.modules">
        <ant dir="../../nbbuild" target="build-nbms" inheritall="false" inheritrefs="false">
            <property name="cluster.config" value="basic"/>
        </ant>
        <ant dir="../../nbbuild" target="generate-uc-catalog" inheritall="false" inheritrefs="false"/>
        <makeurl file="../../nbbuild/nbms/updates.xml.gz" property="update.center.url"/>
        <autoupdate installdir="${lsp.build.dir}" updatecenter="${update.center.url}">
            <modules includes="${extra.modules}"/>
        </autoupdate>
        <delete file="../../nbbuild/nbms/tasks.jar"/>
    </target>
    <target name="-set-use-jdk-javac">
        <property name="test.use.jdk.javac" value="true" />
    </target>
    <target name="clean-vscode-ext" description="Cleans all VSCode related artifacts">
        <delete dir="${lsp.build.dir}" />
        <delete dir="vscode/node_modules" />
        <delete dir="vscode/out" />
        <ant dir="nbcode" target="clean" inheritall="false" inheritrefs="false"/>
    </target>
    <target name="build-vscode-ext" depends="add-extra-modules" description="Build the Visual Studio Code extension.">
        <taskdef name="gitbranchhash" classname="org.netbeans.nbbuild.GitBranchHash" classpath="${nbantext.jar}" />
        <gitbranchhash file="." branchproperty="metabuild.branch" hashproperty="metabuild.hash" />
        <condition property="metabuild.hash" value="main" >
            <not>
                <isset property="metabuild.hash" />
            </not>
        </condition>
        <property name="vsix.version" value="0.1.0"/>
        <property name="vsce.extra.args" value="" />
        <exec executable="npm${cmd.suffix}" failonerror="true" dir="vscode">
            <arg value="--allow-same-version"/>
            <arg value="version" />
            <arg value="${vsix.version}" />
        </exec>

        <exec executable="npm${cmd.suffix}" failonerror="true" dir="vscode">
            <arg value="install" />
        </exec>

        <exec executable="npm${cmd.suffix}" failonerror="true" dir="vscode">
            <arg value="run" />
            <arg value="compile" />
        </exec>

        <delete dir="${build.dir}/bundles" />
        <mkdir dir="${build.dir}/bundles/package" />
        <copy file="vscode/package.json" todir="${build.dir}/bundles/package" />
        <copy file="vscode/package-lock.json" todir="${build.dir}/bundles/package" />

        <exec executable="mvn" failonerror="true" dir="${nb_all}/nbbuild/misc/prepare-bundles">
            <arg value="package" />
            <arg value="exec:java" />
            <arg value="-Dexec.mainClass=org.netbeans.prepare.bundles.PrepareBundles" />
            <arg value="-Dexec.args=${build.dir}/bundles ${nb_all}" />
        </exec>
 
        <mkdir dir="${build.dir}/vsce" />
        <exec executable="npm${cmd.suffix}" failonerror="true" dir="${build.dir}/vsce">
            <arg value="install" />
            <arg value="--save" />
            <arg value="@vscode/vsce@2.19.0" />
        </exec>
	
	<copy file="${basedir}/LICENSE.txt" todir="${basedir}/vscode" />
	<copy file="${basedir}/THIRD_PARTY_LICENSES.txt" todir="${basedir}/vscode" />
	
        <exec executable="${build.dir}/vsce/node_modules/.bin/vsce${cmd.suffix}" failonerror="true" dir="${basedir}/vscode">
            <arg value="package" />
            <arg line="${vsce.extra.args}" />
            <arg value="--baseContentUrl" />
            <arg value="https://github.com/oracle/javavscode/blob/${metabuild.hash}/vscode" />
            <arg value="--baseImagesUrl" />
            <arg value="https://github.com/oracle/javavscode/raw/${metabuild.hash}/vscode" />
            <arg value="--out" />
            <arg value="${build.dir}/oracle-java-${vsix.version}.vsix" />
    </exec>
	<delete file="${basedir}/vscode/LICENSE.txt"/>
	<delete file="${basedir}/vscode/THIRD_PARTY_LICENSES.txt"/>
    </target>
    <target name="test-lsp-server" description="Tests the LSP server behavior">
        <ant dir="nbcode" target="test" inheritall="false" inheritrefs="false">
            <property name="nbplatform.default.netbeans.dest.dir" location="${nbplatform.default.netbeans.dest.dir}" />
            <property name="nbplatform.default.harness.dir" location="${nbplatform.default.harness.dir}" />
            <property name="nbantext.jar" location="${nbantext.jar}" />
        </ant>
    </target>

    <target name="test-vscode-ext" depends="test-lsp-server" description="Tests the Visual Studio Code extension built by 'build-vscode-ext' target.">
        <exec executable="npm${cmd.suffix}" failonerror="true" dir="vscode">
            <arg value="--allow-same-version"/>
            <arg value="run" />
            <arg value="test" />
        </exec>
        <exec executable="npm${cmd.suffix}" failonerror="true" dir="vscode">
            <arg value="--allow-same-version"/>
            <arg value="run" />
            <arg value="apisupport" />
        </exec>
    </target>

    <target name="update-extension" depends="build-lsp-server" description="Compile the LSP Server and the VS Code extension">
        <exec executable="npm${cmd.suffix}" failonerror="true" dir="vscode">
            <arg value="install"/>
        </exec>
        <exec executable="npm${cmd.suffix}" failonerror="true" dir="vscode">
            <arg value="run"/>
            <arg value="compile" />
        </exec>
    </target>

    <target name="apply-patches" if="has-patches">
        <echo>${patches}</echo>
        <exec executable="git">
            <arg value="apply"/>
            <arg value="--directory=netbeans"/>
            <arg value="--whitespace=nowarn"/>
            <arg line="${patches}"/>
        </exec>
    </target>

    <target name="unapply-patches" if="has-patches">
        <!--in the reverse order:-->
        <echo file="${build.dir}/Reverse.java">
            import java.util.Arrays;
            import java.util.Collections;
            import java.util.List;
            import java.util.stream.Collectors;
            public class Reverse {
                 public static void main(String[] args) {
                    List&lt;String> patches = Arrays.asList(args[0].split(" "));
                    Collections.reverse(patches);
                    System.out.print(patches.stream().collect(Collectors.joining(" ")));
                 }
            }
        </echo>
        <java sourcefile="${build.dir}/Reverse.java"
              outputproperty="reverse.patches"
              fork="true">
             <arg value="${patches}" />
        </java>
        <echo>${reverse.patches}</echo>
        <exec executable="git">
            <arg value="apply"/>
            <arg value="--directory=netbeans"/>
            <arg value="--whitespace=nowarn"/>
            <arg value="--reverse"/>
            <arg line="${reverse.patches}"/>
        </exec>
    </target>

    <target name="build-netbeans">
        <ant dir="netbeans" inheritAll="false" inheritRefs="false" useNativeBasedir="true"/>
    </target>

    <target name="clean-netbeans">
        <ant dir="netbeans" target="clean" inheritAll="false" inheritRefs="false" useNativeBasedir="true"/>
    </target>

    <target name="generate-netbeans-license-summary" depends="-set-use-jdk-javac,proxy-setup" description="Generate license summary">
        <delete dir="${build.dir}/nblic" />
        <mkdir dir="${build.dir}/nblic/nbcode" />
        <mkdir dir="${build.dir}/nblic/summary" />

        <ant dir="nbcode" target="build-zip" inheritall="false" inheritrefs="false">
            <property name="nbplatform.default.netbeans.dest.dir" location="${nbplatform.default.netbeans.dest.dir}" />
            <property name="nbplatform.default.harness.dir" location="${nbplatform.default.harness.dir}" />
            <property name="nbantext.jar" location="${nbantext.jar}" />
        </ant>
        <unzip src="nbcode/dist/nbcode.zip" dest="${build.dir}/nblic/">
        </unzip>

        <delete dir="${build.dir}/nblic/nbcode/nbcode" />

        <taskdef name="createlicensesummary" classname="org.netbeans.nbbuild.extlibs.CreateLicenseSummary" classpath="${nbantext.jar}"/>

        <property name="config.javadoc.all" value="" />

        <property file="${nb_all}/nbbuild/cluster.properties" />

        <taskdef name="resolvelist" classname="org.netbeans.nbbuild.ResolveList" classpath="${nbantext.jar}" />
        <resolvelist name="allmodules" path="modules.fullpath" dir="${nb_all}" list="${clusters.config.full.list}"/>

        <createlicensesummary licenseStub="${nb_all}/LICENSE"
                              noticeStub="${nb_all}/nbbuild/notice-stub.txt"
                              report="${build.dir}/createlicensesummary.xml"
                              nball="${nb_all}"
                              build="${build.dir}/nblic/nbcode"
                              license="${build.dir}/nblic/summary/LICENSE"
                              notice="${build.dir}/nblic/summary/NOTICE"
                              dependencies="${build.dir}/nblic/DEPENDENCIES"
                              binary="true"
                              excludes="${nb-extra-files}"
                              includeAllFiles="true"
        />
        <concat destfile="${build.dir}/nblic/summary/NOTICE-ext">
            <header>Content of the NOTICE file:

</header>
            <filelist dir="${build.dir}/nblic/summary" files="NOTICE"/>
        </concat>
        <concat destfile="${build.dir}/nblic/netbeans-third-party.txt">
            <filelist dir="${build.dir}/nblic/summary" files="LICENSE,NOTICE-ext"/>
        </concat>
    </target>

</project><|MERGE_RESOLUTION|>--- conflicted
+++ resolved
@@ -44,13 +44,9 @@
             patches/7548_source-1.8.diff
             patches/7583_source-1.8.diff
             patches/7610.diff
-<<<<<<< HEAD
-            patches/7621.diff 
+            patches/7621.diff
+            patches/7641.diff
             patches/7654.diff
-=======
-            patches/7621.diff
-            patches/7641.diff 
->>>>>>> e5b62434
             patches/mvn-sh.diff
             patches/generate-dependencies.diff
             patches/rename-debugger.diff
